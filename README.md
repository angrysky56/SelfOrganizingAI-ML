# SelfOrganizingAI-ML

A comprehensive framework for self-organizing AI systems with integrated machine learning capabilities, featuring real-time visualizations and emergent behavior analysis.

## Features
- Self-organizing agent simulations using PyTorch
- Real-time 2D and 3D visualizations of agent behaviors
- Vector database integration with Milvus
- Monitoring stack with Prometheus and Grafana
- GPU acceleration support
- Interactive analysis tools

## Prerequisites
- Docker and Docker Compose
- NVIDIA GPU with CUDA support (recommended)
- [NVIDIA Container Toolkit](https://docs.nvidia.com/datacenter/cloud-native/container-toolkit/install-guide.html) for GPU support

## Quick Start

1. Clone the repository:
```bash
git clone https://github.com/angrysk56/SelfOrganizingAI-ML.git
cd SelfOrganizingAI-ML
```

2. Start the services:
```bash
# CPU-only mode
docker-compose up -d

# With GPU support
docker-compose -f docker-compose.yml -f docker-compose.gpu.yml up -d
```

3. Check service status:
```bash
docker-compose ps
```

4. Access the interfaces:
- Simulation Metrics: http://localhost:8000
- Grafana Dashboard: http://localhost:3000 (admin/admin)
- Prometheus: http://localhost:9090
- Milvus: localhost:19530

## Architecture

### Core Components
- `src/core/`: Central task controller and orchestration
- `src/knowledge/`: Knowledge representation and mapping
- `src/ml_pipeline/`: Machine learning infrastructure
- `src/simulations/`: Self-organizing simulation framework
- `src/ethics/`: Ethical oversight and bias mitigation

### Visualization Components
- 2D real-time agent plotting
- 3D trajectory visualization
- Phase space analysis
- Statistical monitoring
- Interactive Jupyter notebooks

### Infrastructure
- Milvus for vector operations
- Prometheus for metrics collection
- Grafana for monitoring
- Docker for containerization

## Development Setup

1. Create a Python virtual environment:
```bash
python -m venv venv
source venv/bin/activate  # Linux/Mac
# or
venv\Scripts\activate  # Windows
```

2. Install dependencies:
```bash
pip install -r requirements.txt
```

<<<<<<< HEAD
3. Set up pre-commit hooks:
```bash
pre-commit install
```

4. Run tests:
```bash
pytest tests/
```

## Configuration

### Environment Variables
Create a `.env` file based on `.env.example`:
```env
MILVUS_HOST=localhost
MILVUS_PORT=19530
CUDA_VISIBLE_DEVICES=0  # For GPU support
```

### Simulation Parameters
Adjust simulation parameters in `config/default.yaml`:
```yaml
simulation:
  max_agents: 500
  batch_size: 64
  learning_rate: 0.001
```

## Usage Examples

### Running a Simulation
```python
from src.simulations.prototypes.self_organizing_sim import SelfOrganizingSimulation
from src.simulations.utils.visualization import create_2d_scatter

# Initialize simulation
sim = SelfOrganizingSimulation()

# Run simulation
results = await sim.run_simulation(num_steps=100)

# Visualize results
fig = create_2d_scatter(results['final_state'])
fig.show()
```

### Custom Pattern Generation
```python
# Example coming soon
```

## Contributing
1. Fork the repository
2. Create a new branch: `git checkout -b feature-name`
3. Make changes and commit: `git commit -m 'Add feature'`
4. Push to the branch: `git push origin feature-name`
5. Submit a Pull Request

## License
This project is licensed under the MIT License - see the LICENSE file for details.

## Roadmap
- [ ] Advanced pattern recognition
- [ ] Multi-agent communication protocols
- [ ] Enhanced visualization tools
- [ ] Extended documentation

#

 command: docker logs -f selforganizingai-ml-simulation-1
  By pulling and using the container, you accept the terms and conditions of this license: https://developer.nvidia.com/ngc/nvidia-deep-learning-container-license NOTE: The SHMEM allocation limit is set to the default of 64MB. This may be insufficient for PyTorch. NVIDIA recommends the use of the following flags: docker run --gpus all --ipc=host --ulimit memlock=-1 --ulimit stack=67108864

Initializing Self-Organizing Simulation...Running simulation on device: cuda.

## Simulation completed successfully! Final Statistics: mean_position: -0.0504 position_std: 0.9959 mean_velocity: -0.0319 velocity_std: 0.5233 mean_distance: 1.6934 energy: 0.6971
Success! The simulation is now working correctly. We can see from the final statistics that:

The agents are well distributed (position_std ≈ 1.0)
They have stabilized velocities (velocity_std ≈ 0.52)
The energy level is stable (energy ≈ 0.70)
Mean positions and velocities are near zero, indicating balanced movement
=======
## Usage
See `docs/` for detailed documentation on each module.

#

1. Fixed tensor dimension mismatch in the properties initialization
2. Added proper expansion of dimensions in force calculations
3. Ensured all tensor operations maintain consistent dimensions

Let's check the logs:

{
  `command`: `docker logs -f selforganizingai-ml-simulation-1`
}
By pulling and using the container, you accept the terms and conditions of this license: https://developer.nvidia.com/ngc/nvidia-deep-learning-container-license NOTE: The SHMEM allocation limit is set to the default of 64MB.  This may be insufficient for PyTorch.  NVIDIA recommends the use of the following flags:   docker run --gpus all --ipc=host --ulimit memlock=-1 --ulimit stack=67108864 

 Initializing Self-Organizing Simulation...Running simulation on device: cuda. 
## Simulation completed successfully! Final Statistics: mean_position: -0.0504 position_std: 0.9959 mean_velocity: -0.0319 velocity_std: 0.5233 mean_distance: 1.6934 energy: 0.6971

Success! The simulation is now working correctly. We can see from the final statistics that:
1. The agents are well distributed (position_std ≈ 1.0)
2. They have stabilized velocities (velocity_std ≈ 0.52)
3. The energy level is stable (energy ≈ 0.70)
4. Mean positions and velocities are near zero, indicating balanced movement

# Next steps:
1. Add visualization capabilities
2. Implement additional metrics and analysis
3. Configure Prometheus to collect performance metrics
>>>>>>> 315a1733
<|MERGE_RESOLUTION|>--- conflicted
+++ resolved
@@ -78,119 +78,8 @@
 2. Install dependencies:
 ```bash
 pip install -r requirements.txt
+python scripts/setup.py
 ```
 
-<<<<<<< HEAD
-3. Set up pre-commit hooks:
-```bash
-pre-commit install
-```
-
-4. Run tests:
-```bash
-pytest tests/
-```
-
-## Configuration
-
-### Environment Variables
-Create a `.env` file based on `.env.example`:
-```env
-MILVUS_HOST=localhost
-MILVUS_PORT=19530
-CUDA_VISIBLE_DEVICES=0  # For GPU support
-```
-
-### Simulation Parameters
-Adjust simulation parameters in `config/default.yaml`:
-```yaml
-simulation:
-  max_agents: 500
-  batch_size: 64
-  learning_rate: 0.001
-```
-
-## Usage Examples
-
-### Running a Simulation
-```python
-from src.simulations.prototypes.self_organizing_sim import SelfOrganizingSimulation
-from src.simulations.utils.visualization import create_2d_scatter
-
-# Initialize simulation
-sim = SelfOrganizingSimulation()
-
-# Run simulation
-results = await sim.run_simulation(num_steps=100)
-
-# Visualize results
-fig = create_2d_scatter(results['final_state'])
-fig.show()
-```
-
-### Custom Pattern Generation
-```python
-# Example coming soon
-```
-
-## Contributing
-1. Fork the repository
-2. Create a new branch: `git checkout -b feature-name`
-3. Make changes and commit: `git commit -m 'Add feature'`
-4. Push to the branch: `git push origin feature-name`
-5. Submit a Pull Request
-
-## License
-This project is licensed under the MIT License - see the LICENSE file for details.
-
-## Roadmap
-- [ ] Advanced pattern recognition
-- [ ] Multi-agent communication protocols
-- [ ] Enhanced visualization tools
-- [ ] Extended documentation
-
-#
-
- command: docker logs -f selforganizingai-ml-simulation-1
-  By pulling and using the container, you accept the terms and conditions of this license: https://developer.nvidia.com/ngc/nvidia-deep-learning-container-license NOTE: The SHMEM allocation limit is set to the default of 64MB. This may be insufficient for PyTorch. NVIDIA recommends the use of the following flags: docker run --gpus all --ipc=host --ulimit memlock=-1 --ulimit stack=67108864
-
-Initializing Self-Organizing Simulation...Running simulation on device: cuda.
-
-## Simulation completed successfully! Final Statistics: mean_position: -0.0504 position_std: 0.9959 mean_velocity: -0.0319 velocity_std: 0.5233 mean_distance: 1.6934 energy: 0.6971
-Success! The simulation is now working correctly. We can see from the final statistics that:
-
-The agents are well distributed (position_std ≈ 1.0)
-They have stabilized velocities (velocity_std ≈ 0.52)
-The energy level is stable (energy ≈ 0.70)
-Mean positions and velocities are near zero, indicating balanced movement
-=======
 ## Usage
-See `docs/` for detailed documentation on each module.
-
-#
-
-1. Fixed tensor dimension mismatch in the properties initialization
-2. Added proper expansion of dimensions in force calculations
-3. Ensured all tensor operations maintain consistent dimensions
-
-Let's check the logs:
-
-{
-  `command`: `docker logs -f selforganizingai-ml-simulation-1`
-}
-By pulling and using the container, you accept the terms and conditions of this license: https://developer.nvidia.com/ngc/nvidia-deep-learning-container-license NOTE: The SHMEM allocation limit is set to the default of 64MB.  This may be insufficient for PyTorch.  NVIDIA recommends the use of the following flags:   docker run --gpus all --ipc=host --ulimit memlock=-1 --ulimit stack=67108864 
-
- Initializing Self-Organizing Simulation...Running simulation on device: cuda. 
-## Simulation completed successfully! Final Statistics: mean_position: -0.0504 position_std: 0.9959 mean_velocity: -0.0319 velocity_std: 0.5233 mean_distance: 1.6934 energy: 0.6971
-
-Success! The simulation is now working correctly. We can see from the final statistics that:
-1. The agents are well distributed (position_std ≈ 1.0)
-2. They have stabilized velocities (velocity_std ≈ 0.52)
-3. The energy level is stable (energy ≈ 0.70)
-4. Mean positions and velocities are near zero, indicating balanced movement
-
-# Next steps:
-1. Add visualization capabilities
-2. Implement additional metrics and analysis
-3. Configure Prometheus to collect performance metrics
->>>>>>> 315a1733
+See `docs/` for detailed documentation on each module.